--- conflicted
+++ resolved
@@ -555,15 +555,12 @@
         An important note for batch is that the User Defined Function will be
         executed one time, on the entire set of records at once.
 
-<<<<<<< HEAD
-=======
         Chunk mode will cause the tool to pull a group (chunk) of records in
         at a time, and make this chunk of records available to the User
         Defined Function in the respective input_anchor object.
         In addition, a property on the interface object which will indicate
         whether or not the current chunk is the last chunk.
 
->>>>>>> 87721caa
         Stream mode will cause the tool to pull one input record in at a time,
         and make this single record available to the User Defined Function in
         the respective input_anchor object.
@@ -630,8 +627,6 @@
                 [sdk.FieldType.v_string, sdk.FieldType.int64])
             output_anchor.set_data(output_df)
 
-<<<<<<< HEAD
-=======
         @factory.process_data(mode="chunk", input_type="dataframe", chunk_size=50)
         def process_data(input_mgr, output_mgr, user_data, logger):
             input_anchor = input_mgr.get_anchor("AnchorNameFromConfigXmlFile")
@@ -644,7 +639,6 @@
                 message = f"Last chunk contains records |{input_df.iloc[0]}| to |{input_df.iloc[49]}|"
                 logger.display_info_msg(message)
 
->>>>>>> 87721caa
         @factory.process_data(mode="stream")
         def process_each_record(input_mgr, output_mgr, user_data, logger):
             input_anchor = input_mgr.get_anchor("AnchorNameFromConfigXmlFile")
@@ -690,8 +684,6 @@
                     func(plugin)
 
             @_run_only_if_pi_initialized
-<<<<<<< HEAD
-=======
             def chunk_ii_push_record(
                 plugin: object, current_interface: object, in_record: sdk.RecordRef
             ):
@@ -727,7 +719,6 @@
                     plugin.clear_accumulated_records()
 
             @_run_only_if_pi_initialized
->>>>>>> 87721caa
             def stream_ii_push_record(
                 plugin: object, current_interface: object, in_record: sdk.RecordRef
             ):
